# QQ 空间照片下载器

## 使用方法

- 克隆

  ```shell
  git clone https://github.com/dslwind/qzone-photo-downloader.git
  cd qzone-photo-downloader
  ```

- 虚拟环境

  ```shell
  $ python3 -m venv venv
  $ source venv/bin/activate 或 > venv\Scripts\activate.bat
  $ pip install -r requirements.txt
  ```

- [chromedriver](https://sites.google.com/a/chromium.org/chromedriver/downloads) : 

  下载对应系统的 chromedriver，比如 windows上的 chromedriver.exe 简单的话就放到项目根目录就可以了

- 修改 QQ 号

  打开`downloader.py`，定位到以下代码（文件末尾）

  ```python
  def entry():
      # 你的 QQ和密码，QQ号必须写，密码可以省略，然后使用网页快速登录功能
      main_user = 123456
      main_pass = ''

      # 要处理的目标 QQ 号，此处可填入多个QQ号，中间用逗号隔开
      dest_users = [123456, ]
      # 另外抽象出来的参数配置 app_config，可以按需修改，代码里面有详细注释可参考
  ```

## 更新说明
- 2022.06.09 更新
  
  1. 抽象了一些默认配置可以在入口处自定义
  2. API 返回的数据结构已经变更了，这个已经适配到最新的数据结构，可以正常下载了
  3. 根据抽象的配置，改变了一些 API 调式信息的输出控制
<<<<<<< HEAD
  4. 修复了最多只能下载 500 张照片的问题，下载可以全部下载
  5. 新增视频缩略图标识：由于照片是有序的（接口响应顺序），本软件无法下载视频，可以根据有顺序的视频缩略图人工去定位下载
=======
  4. 修复了最多只能下载 500 张照片的问题，现在可以全部下载
>>>>>>> 9f4f7295

  本版实际使用反馈：重试下载经常会出现，目前我是并发数量改小、超时时间增大，挂着慢慢下载；
  另外原本程序实现了跳过本地已经下载过的照片，所以如果发现有下载失败的照片，可以等待每一次任务执行完成之后，将完全下载好的相册放到排除配置中，然后再继续尝试下载，就有很大概率将之前下载失败的都下载下来

- 2021.09.28 更新

  已更新代码，目前已经能够导出相册，欢迎下载使用。

- 2021.09.16 更新说明

  已经通过 Chrome 开发者工具获得新的相册列表和图片列表，过几天更新代码

- 2021.05.29 更新说明

  这个脚本写于 2018 年，当初是为了方便从好友的 QQ 空间相册下载原图，没想到陆陆续续收到了二十多个 Star，现在测试该方法已经失效了。

  推荐使用其他 GitHub 项目（例如[QQzoneExporter](https://github.com/wwwpf/QzoneExporter)）代替。

## 旧版说明：

本脚本在`python3.6`下测试通过

### 安装依赖

- selenium

  `pip install selenium`

- ChromeDriver

  需要 webdriver 配合 chrome 浏览器登录，获取 cookie

  chromedriver 下载地址：<https://sites.google.com/a/chromium.org/chromedriver/downloads>

  下载解压后，将 chromedriver.exe 放在脚本所在目录 或加入系统环境变量

### 使用说明

打开`downloader.py`，定位到以下代码

```python
def entry():
    # 你的 QQ和密码，QQ号必须写，密码可以省略，然后使用网页快速登录功能
    main_user = 123456
    main_pass = ''

    # 要处理的目标 QQ 号，此处可填入多个QQ号，中间用逗号隔开
    dest_users = [123456, ]
```

按程序注释修改你的 QQ 号和目标 QQ 号（可以是好友的），然后保存运行即可开始下载。<|MERGE_RESOLUTION|>--- conflicted
+++ resolved
@@ -42,12 +42,8 @@
   1. 抽象了一些默认配置可以在入口处自定义
   2. API 返回的数据结构已经变更了，这个已经适配到最新的数据结构，可以正常下载了
   3. 根据抽象的配置，改变了一些 API 调式信息的输出控制
-<<<<<<< HEAD
-  4. 修复了最多只能下载 500 张照片的问题，下载可以全部下载
+  4. 修复了最多只能下载 500 张照片的问题，现在可以全部下载
   5. 新增视频缩略图标识：由于照片是有序的（接口响应顺序），本软件无法下载视频，可以根据有顺序的视频缩略图人工去定位下载
-=======
-  4. 修复了最多只能下载 500 张照片的问题，现在可以全部下载
->>>>>>> 9f4f7295
 
   本版实际使用反馈：重试下载经常会出现，目前我是并发数量改小、超时时间增大，挂着慢慢下载；
   另外原本程序实现了跳过本地已经下载过的照片，所以如果发现有下载失败的照片，可以等待每一次任务执行完成之后，将完全下载好的相册放到排除配置中，然后再继续尝试下载，就有很大概率将之前下载失败的都下载下来
